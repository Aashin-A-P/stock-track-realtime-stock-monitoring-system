--- conflicted
+++ resolved
@@ -1,14 +1,8 @@
 import React, { useState, useEffect } from "react";
 import Navbar from "../components/Navbar";
 import { toast } from "react-toastify";
-<<<<<<< HEAD
 import { confirmAlert } from 'react-confirm-alert';
 import 'react-confirm-alert/src/react-confirm-alert.css';
-=======
-
-import { confirmAlert } from "react-confirm-alert";
-import "react-confirm-alert/src/react-confirm-alert.css";
->>>>>>> ee0050bb
 import { useAuth } from "../context/AuthContext";
 import { useNavigate } from "react-router-dom";
 
